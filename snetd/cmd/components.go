package cmd

import (
	"os"

	log "github.com/sirupsen/logrus"
	"github.com/spf13/cobra"
	"github.com/spf13/pflag"
	"google.golang.org/grpc"

	"github.com/singnet/snet-daemon/blockchain"
	"github.com/singnet/snet-daemon/config"
	"github.com/singnet/snet-daemon/escrow"
	"github.com/singnet/snet-daemon/etcddb"
	"github.com/singnet/snet-daemon/handler"
)

type Components struct {
<<<<<<< HEAD
=======
	db                         *bbolt.DB
	serviceMetadata            *blockchain.ServiceMetadata
>>>>>>> a5205d1a
	blockchain                 *blockchain.Processor
	etcdClient                 *etcddb.EtcdClient
	etcdServer                 *etcddb.EtcdServer
	atomicStorage              escrow.AtomicStorage
	paymentChannelService      escrow.PaymentChannelService
	escrowPaymentHandler       handler.PaymentHandler
	grpcInterceptor            grpc.StreamServerInterceptor
	paymentChannelStateService *escrow.PaymentChannelStateService
}

func InitComponents(cmd *cobra.Command) (components *Components) {
	components = &Components{}
	defer func() {
		err := recover()
		if err != nil {
			components.Close()
			components = nil
			panic("re-panic after components cleanup")
		}
	}()

	loadConfigFileFromCommandLine(cmd.Flags().Lookup("config"))

	return
}

func loadConfigFileFromCommandLine(configFlag *pflag.Flag) {
	var configFile = configFlag.Value.String()

	// if file is not specified by user then configFile contains default name
	if configFlag.Changed || isFileExist(configFile) {
		err := config.LoadConfig(configFile)
		if err != nil {
			log.WithError(err).WithField("configFile", configFile).Panic("Error reading configuration file")
		}
		log.WithField("configFile", configFile).Info("Using configuration file")
	} else {
		log.Info("Configuration file is not set, using default configuration")
	}

}

func isFileExist(fileName string) bool {
	_, err := os.Stat(fileName)
	return !os.IsNotExist(err)
}

func (components *Components) Close() {
	if components.etcdClient != nil {
		components.etcdClient.Close()
	}
	if components.etcdServer != nil {
		components.etcdServer.Close()
	}
	if components.blockchain != nil {
		components.blockchain.Close()
	}
}

func (components *Components) Blockchain() *blockchain.Processor {
	if components.blockchain != nil {
		return components.blockchain
	}

<<<<<<< HEAD
	processor, err := blockchain.NewProcessor()
=======
	processor, err := blockchain.NewProcessor(components.DB(), components.ServiceMetaData())
>>>>>>> a5205d1a
	if err != nil {
		log.WithError(err).Panic("unable to initialize blockchain processor")
	}

	components.blockchain = &processor
	return components.blockchain
}

func (components *Components) ServiceMetaData() *blockchain.ServiceMetadata {
	if components.serviceMetadata != nil {
		return components.serviceMetadata
	}
	components.serviceMetadata = blockchain.ServiceMetaData()
	return components.serviceMetadata
}

func (components *Components) EtcdServer() *etcddb.EtcdServer {
	if components.etcdServer != nil {
		return components.etcdServer
	}

	enabled, err := etcddb.IsEtcdServerEnabled()
	if err != nil {
		log.WithError(err).Panic("error during etcd config parsing")
	}
	if !enabled {
		return nil
	}

	server, err := etcddb.GetEtcdServer()
	if err != nil {
		log.WithError(err).Panic("error during etcd config parsing")
	}

	err = server.Start()
	if err != nil {
		log.WithError(err).Panic("error during etcd server starting")
	}

	components.etcdServer = server
	return server
}

func (components *Components) EtcdClient() *etcddb.EtcdClient {
	if components.etcdClient != nil {
		return components.etcdClient
	}

	client, err := etcddb.NewEtcdClient()
	if err != nil {
		log.WithError(err).Panic("unable to create etcd client")
	}

	components.etcdClient = client
	return components.etcdClient
}

func (components *Components) AtomicStorage() escrow.AtomicStorage {
	if components.atomicStorage != nil {
		return components.atomicStorage
	}

	if config.GetString(config.PaymentChannelStorageTypeKey) == "etcd" {
		components.atomicStorage = components.EtcdClient()
	} else {
		components.atomicStorage = escrow.NewMemStorage()
	}

	return components.atomicStorage
}

func (components *Components) PaymentChannelService() escrow.PaymentChannelService {
	if components.paymentChannelService != nil {
		return components.paymentChannelService
	}

	components.paymentChannelService = escrow.NewPaymentChannelService(
		escrow.NewPaymentChannelStorage(components.AtomicStorage()),
		escrow.NewPaymentStorage(components.AtomicStorage()),
		escrow.NewBlockchainChannelReader(components.Blockchain(), config.Vip(), components.ServiceMetaData()),
		escrow.NewEtcdLocker(components.AtomicStorage()),
		escrow.NewChannelPaymentValidator(components.Blockchain(), config.Vip(), components.ServiceMetaData()),
	)

	return components.paymentChannelService
}

func (components *Components) EscrowPaymentHandler() handler.PaymentHandler {
	if components.escrowPaymentHandler != nil {
		return components.escrowPaymentHandler
	}

	components.escrowPaymentHandler = escrow.NewPaymentHandler(
		components.PaymentChannelService(),
		components.Blockchain(),
		escrow.NewIncomeValidator(components.ServiceMetaData().GetPriceInCogs()),
	)

	return components.escrowPaymentHandler
}

func (components *Components) GrpcInterceptor() grpc.StreamServerInterceptor {
	if components.grpcInterceptor != nil {
		return components.grpcInterceptor
	}

	if !components.Blockchain().Enabled() {
		log.Info("Blockchain is disabled: no payment validation")
		components.grpcInterceptor = handler.NoOpInterceptor
	} else {
		log.Info("Blockchain is enabled: instantiate payment validation interceptor")
		components.grpcInterceptor = handler.GrpcStreamInterceptor(
			components.EscrowPaymentHandler(),
		)
	}

	return components.grpcInterceptor
}

func (components *Components) PaymentChannelStateService() (service *escrow.PaymentChannelStateService) {
	if components.paymentChannelStateService != nil {
		return components.paymentChannelStateService
	}

	components.paymentChannelStateService = escrow.NewPaymentChannelStateService(components.PaymentChannelService())

	return components.paymentChannelStateService
}<|MERGE_RESOLUTION|>--- conflicted
+++ resolved
@@ -16,11 +16,7 @@
 )
 
 type Components struct {
-<<<<<<< HEAD
-=======
-	db                         *bbolt.DB
 	serviceMetadata            *blockchain.ServiceMetadata
->>>>>>> a5205d1a
 	blockchain                 *blockchain.Processor
 	etcdClient                 *etcddb.EtcdClient
 	etcdServer                 *etcddb.EtcdServer
@@ -85,11 +81,7 @@
 		return components.blockchain
 	}
 
-<<<<<<< HEAD
-	processor, err := blockchain.NewProcessor()
-=======
-	processor, err := blockchain.NewProcessor(components.DB(), components.ServiceMetaData())
->>>>>>> a5205d1a
+	processor, err := blockchain.NewProcessor(components.ServiceMetaData())
 	if err != nil {
 		log.WithError(err).Panic("unable to initialize blockchain processor")
 	}
