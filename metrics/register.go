--- conflicted
+++ resolved
@@ -12,13 +12,9 @@
 	log "github.com/sirupsen/logrus"
 )
 
-// generates DaemonID nad returns i.e. DaemonID = HASH (Org ID, Service ID, daemon endpoint)
+// generates DaemonID nad returns i.e. DaemonID = HASH (Org Name, Service Name, daemon endpoint)
 func GetDaemonID() string {
-<<<<<<< HEAD
-	rawID := config.GetString(config.OrganizationId) + config.GetString(config.ServiceId) + config.GetString(config.DaemonEndPoint)
-=======
 	rawID := config.GetString(config.OrganizationId) + config.GetString(config.ServiceId) + daemonGroupId + config.GetString(config.DaemonEndPoint)
->>>>>>> 9f53d9a2
 	//get hash of the string id combination
 	hasher := sha256.New()
 	hasher.Write([]byte(rawID))
@@ -29,12 +25,8 @@
 var daemonGroupId string
 
 // New Daemon registration. Generates the DaemonID and use that as getting access token
-<<<<<<< HEAD
-func RegisterDaemon() bool {
-=======
-func RegisterDaemon(grpId string) {
+func RegisterDaemon(grpId string) bool {
 	daemonGroupId = grpId
->>>>>>> 9f53d9a2
 	daemonID := GetDaemonID()
 	serviceURL := config.GetString(config.MonitoringServiceEndpoint) + "/register"
 	status := false
