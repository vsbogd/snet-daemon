package metrics

import (
	"bytes"
	"encoding/json"
	"errors"
	"github.com/OneOfOne/go-utils/memory"
	"github.com/rs/xid"
	log "github.com/sirupsen/logrus"
	"google.golang.org/grpc/metadata"
	"net/http"
	"net/url"
<<<<<<< HEAD
	"strconv"
	"time"
=======
>>>>>>> 15ff4dca
)

//Get the value of the first Pair
func GetValue(md metadata.MD, key string) string {
	array := md.Get(key)
	if len(array) == 0 {
		return ""
	}
	return array[0]
}

//convert the given struct to its corresponding json.
func ConvertStructToJSON(structBody interface{}) ([]byte, error) {
	if structBody == nil {
		return nil, errors.New("nil PayLoad passed")
	}
	b, err := json.Marshal(&structBody)
	if err != nil {
		log.WithError(err).Warningf("Json conversion error.")
		log.WithField("structBody", structBody).Warningf("Unable to derive json from structure passed")
		return nil, err
	}
	return b, nil
}

//Generate a unique global Id
func GenXid() string {
	id := xid.New()
	return id.String()
}

//convert the payload to JSON and publish it to the serviceUrl passed
func Publish(payload interface{}, serviceUrl string) bool {
	if !isValidUrl(serviceUrl) {
		log.WithField("url", serviceUrl).Warningf("Invalid url")
		return false
	}
	jsonBytes, err := ConvertStructToJSON(payload)
	if err != nil {
		return false
	}
	status := publishJson(jsonBytes, serviceUrl)
	if !status {
		log.WithField("payload", string(jsonBytes)).WithField("url", serviceUrl).Warning("Unable to publish metrics")
	}
	return status
}

// isValidUrl tests a string to determine if it is a url or not.
func isValidUrl(urlToTest string) bool {
	_, err := url.ParseRequestURI(urlToTest)
	if err != nil {
		return false
	} else {
		return true
	}
}

// Publish the json on the service end point
func publishJson(json []byte, serviceURL string) bool {
	//prepare the request payload
	req, err := http.NewRequest("POST", serviceURL, bytes.NewBuffer(json))
	if err != nil {
		log.WithField("serviceURL", serviceURL).WithError(err).Warningf("Unable to create service request to publish stats")
		return false
	}
	req.Header.Set("Content-Type", "application/json")
	req.Header.Set("Access-Token", GetDaemonID())
	// sending the post request
	client := &http.Client{}
	response, err := client.Do(req)

	if err != nil {
		log.WithError(err).Warningf("r")
	} else {
		return checkForSuccessfulResponse(response)
	}
	log.WithField("json", json).WithField("url", serviceURL).Warningf("Unable to publish the json to the service ")
	return false
}

//Check if the response received was proper
func checkForSuccessfulResponse(response *http.Response) bool {
	if response == nil {
<<<<<<< HEAD
		log.Warningf("Empty response received.")
=======
		log.Warningf("response is nil")
>>>>>>> 15ff4dca
		return false
	}
	if response.StatusCode != http.StatusOK {
		log.Warningf("Service call failed with status code : %d ", response.StatusCode)
		return false
	} //close the body
	log.Debug("metrics published successfully")
	defer response.Body.Close()
<<<<<<< HEAD
	// read the response body
	body, err := ioutil.ReadAll(response.Body)

	if err != nil {
		log.WithError(err).Warningf("Invalid Response.")
		return false
	}
	result, err := strconv.ParseBool(string(body))
	if err != nil {
		log.WithError(err).Warningf("Data conversion failed due to invalid datatype")
	}
	return result
=======
	return true
>>>>>>> 15ff4dca
}

//Generic utility to determine the size of the srtuct passed
func GetSize(v interface{}) uint64 {
	return memory.Sizeof(v)
}

// returns the epoch UTC timestamp from the current system time
func getEpochTime() int64 {
	return time.Now().UTC().Unix()
}<|MERGE_RESOLUTION|>--- conflicted
+++ resolved
@@ -8,13 +8,11 @@
 	"github.com/rs/xid"
 	log "github.com/sirupsen/logrus"
 	"google.golang.org/grpc/metadata"
+	"io/ioutil"
 	"net/http"
 	"net/url"
-<<<<<<< HEAD
 	"strconv"
 	"time"
-=======
->>>>>>> 15ff4dca
 )
 
 //Get the value of the first Pair
@@ -99,20 +97,14 @@
 //Check if the response received was proper
 func checkForSuccessfulResponse(response *http.Response) bool {
 	if response == nil {
-<<<<<<< HEAD
 		log.Warningf("Empty response received.")
-=======
-		log.Warningf("response is nil")
->>>>>>> 15ff4dca
 		return false
 	}
 	if response.StatusCode != http.StatusOK {
 		log.Warningf("Service call failed with status code : %d ", response.StatusCode)
 		return false
 	} //close the body
-	log.Debug("metrics published successfully")
 	defer response.Body.Close()
-<<<<<<< HEAD
 	// read the response body
 	body, err := ioutil.ReadAll(response.Body)
 
@@ -125,9 +117,6 @@
 		log.WithError(err).Warningf("Data conversion failed due to invalid datatype")
 	}
 	return result
-=======
-	return true
->>>>>>> 15ff4dca
 }
 
 //Generic utility to determine the size of the srtuct passed
