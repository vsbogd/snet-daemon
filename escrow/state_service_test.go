package escrow

import (
	"crypto/ecdsa"
	"encoding/hex"
	"errors"
	"github.com/ethereum/go-ethereum/common"
	"github.com/ethereum/go-ethereum/crypto"
	"github.com/singnet/snet-daemon/blockchain"
	"github.com/stretchr/testify/assert"
	"math/big"
	"testing"
)

type stateServiceTestType struct {
	service            PaymentChannelStateService
	senderAddress      common.Address
	signerPrivateKey   *ecdsa.PrivateKey
	signerAddress      common.Address
	channelServiceMock *paymentChannelServiceMock
	paymentStorage     *PaymentStorage

	defaultChannelId   *big.Int
	defaultChannelKey  *PaymentChannelKey
	defaultChannelData *PaymentChannelData
	defaultRequest     *ChannelStateRequest
	defaultReply       *ChannelStateReply
}

var stateServiceTest = func() stateServiceTestType {
	channelServiceMock := &paymentChannelServiceMock{}
	senderAddress := crypto.PubkeyToAddress(GenerateTestPrivateKey().PublicKey)
	signerPrivateKey := GenerateTestPrivateKey()
	signerAddress := crypto.PubkeyToAddress(signerPrivateKey.PublicKey)

	channelServiceMock.blockchainReader = &BlockchainChannelReader{}
	defaultChannelId := big.NewInt(42)
	channelServiceMock.blockchainReader.readChannelFromBlockchain = func(channelID *big.Int) (*blockchain.MultiPartyEscrowChannel, bool, error) {
		mpeChannel := &blockchain.MultiPartyEscrowChannel{
			Recipient: senderAddress,
			Nonce:     big.NewInt(3),
		}
		return mpeChannel, true, nil
	}

	channelServiceMock.blockchainReader.recipientPaymentAddress = func() common.Address {
		return senderAddress
	}

	defaultSignature, err := hex.DecodeString("0504030201")
	if err != nil {
		panic("Could not make defaultSignature")
	}

	paymentStorage := NewPaymentStorage(NewMemStorage())

	return stateServiceTestType{
		service: PaymentChannelStateService{
			channelService: channelServiceMock,
			paymentStorage: paymentStorage,
		},
		senderAddress:      senderAddress,
		signerPrivateKey:   signerPrivateKey,
		signerAddress:      signerAddress,
		channelServiceMock: channelServiceMock,

		defaultChannelId:  defaultChannelId,
		defaultChannelKey: &PaymentChannelKey{ID: defaultChannelId},
		defaultChannelData: &PaymentChannelData{
			ChannelID:        defaultChannelId,
			Sender:           senderAddress,
			Signer:           signerAddress,
			Signature:        defaultSignature,
			Nonce:            big.NewInt(3),
			AuthorizedAmount: big.NewInt(12345),
		},
		defaultRequest: &ChannelStateRequest{
			ChannelId: bigIntToBytes(defaultChannelId),
			Signature: getSignature(bigIntToBytes(defaultChannelId), signerPrivateKey),
		},
		defaultReply: &ChannelStateReply{
			CurrentNonce:        bigIntToBytes(big.NewInt(3)),
			CurrentSignedAmount: bigIntToBytes(big.NewInt(12345)),
			CurrentSignature:    defaultSignature,
		},
	}
}()

func cleanup() {
	stateServiceTest.channelServiceMock.blockchainReader.readChannelFromBlockchain = func(channelID *big.Int) (*blockchain.MultiPartyEscrowChannel, bool, error) {
		mpeChannel := &blockchain.MultiPartyEscrowChannel{
			Recipient: stateServiceTest.senderAddress,
			Nonce:     big.NewInt(3),
		}
		return mpeChannel, true, nil
	}
	paymentStorage := NewPaymentStorage(NewMemStorage())
	stateServiceTest.service.paymentStorage = paymentStorage
	stateServiceTest.channelServiceMock.Clear()
}

func TestGetChannelState(t *testing.T) {
	stateServiceTest.channelServiceMock.Put(
		stateServiceTest.defaultChannelKey,
		stateServiceTest.defaultChannelData,
	)
	defer stateServiceTest.channelServiceMock.Clear()

	reply, err := stateServiceTest.service.GetChannelState(
		nil,
		stateServiceTest.defaultRequest,
	)

	assert.Nil(t, err)
	assert.Equal(t, stateServiceTest.defaultReply, reply)

}

func TestGetChannelStateWhenNonceDiffers(t *testing.T) {
	previousSignature, _ := hex.DecodeString("0708090A0B")
	previousChannelData := &PaymentChannelData{
		ChannelID:        stateServiceTest.defaultChannelId,
		Sender:           stateServiceTest.senderAddress,
		Signer:           stateServiceTest.signerAddress,
		Signature:        previousSignature,
		Nonce:            big.NewInt(2),
		AuthorizedAmount: big.NewInt(123),
	}
	stateServiceTest.channelServiceMock.Put(
		stateServiceTest.defaultChannelKey,
		stateServiceTest.defaultChannelData,
	)
	payment := getPaymentFromChannel(previousChannelData)
	stateServiceTest.service.paymentStorage.Put(payment)
	stateServiceTest.channelServiceMock.blockchainReader.readChannelFromBlockchain = func(channelID *big.Int) (*blockchain.MultiPartyEscrowChannel, bool, error) {
		mpeChannel := &blockchain.MultiPartyEscrowChannel{
			Recipient: stateServiceTest.senderAddress,
			Nonce:     big.NewInt(2),
		}
		return mpeChannel, true, nil
	}
	defer cleanup()

	reply, err := stateServiceTest.service.GetChannelState(
		nil,
		stateServiceTest.defaultRequest,
	)

	assert.Nil(t, err)
	assert.Equal(t, bigIntToBytes(big.NewInt(3)), reply.CurrentNonce)
	assert.Equal(t, stateServiceTest.defaultChannelData.Signature, reply.CurrentSignature)
	assert.Equal(t, bigIntToBytes(big.NewInt(12345)), reply.CurrentSignedAmount)
	assert.Equal(t, bigIntToBytes(big.NewInt(123)), reply.OldNonceSignedAmount)
	assert.Equal(t, previousChannelData.Signature, reply.OldNonceSignature)
}

func TestGetChannelStateChannelIdIsNotPaddedByZero(t *testing.T) {
	channelId := big.NewInt(255)
	stateServiceTest.channelServiceMock.Put(&PaymentChannelKey{ID: channelId}, stateServiceTest.defaultChannelData)
	defer stateServiceTest.channelServiceMock.Clear()

	reply, err := stateServiceTest.service.GetChannelState(
		nil,
		&ChannelStateRequest{
			ChannelId: []byte{0xFF},
			Signature: getSignature(bigIntToBytes(channelId), stateServiceTest.signerPrivateKey),
		},
	)

	assert.Nil(t, err)
	assert.Equal(t, stateServiceTest.defaultReply, reply)
}

func TestGetChannelStateChannelIdIncorrectSignature(t *testing.T) {
	reply, err := stateServiceTest.service.GetChannelState(
		nil,
		&ChannelStateRequest{
			ChannelId: bigIntToBytes(stateServiceTest.defaultChannelId),
			Signature: []byte{0x00},
		},
	)

	assert.Equal(t, errors.New("incorrect signature"), err)
	assert.Nil(t, reply)
}

func TestGetChannelStateChannelStorageError(t *testing.T) {
	stateServiceTest.channelServiceMock.SetError(errors.New("storage error"))
	defer stateServiceTest.channelServiceMock.Clear()

	reply, err := stateServiceTest.service.GetChannelState(nil, stateServiceTest.defaultRequest)

	assert.Equal(t, errors.New("channel error:storage error"), err)
	assert.Nil(t, reply)
}

func TestGetChannelStateChannelNotFound(t *testing.T) {
	channelId := big.NewInt(42)
	stateServiceTest.channelServiceMock.Clear()

	reply, err := stateServiceTest.service.GetChannelState(
		nil,
		&ChannelStateRequest{
			ChannelId: bigIntToBytes(channelId),
			Signature: getSignature(bigIntToBytes(channelId), stateServiceTest.signerPrivateKey),
		},
	)

	assert.Equal(t, errors.New("channel is not found, channelId: 42"), err)
	assert.Nil(t, reply)
}

func TestGetChannelStateIncorrectSender(t *testing.T) {
	stateServiceTest.channelServiceMock.Put(
		stateServiceTest.defaultChannelKey,
		stateServiceTest.defaultChannelData,
	)
	defer stateServiceTest.channelServiceMock.Clear()

	reply, err := stateServiceTest.service.GetChannelState(
		nil,
		&ChannelStateRequest{
			ChannelId: bigIntToBytes(stateServiceTest.defaultChannelId),
			Signature: getSignature(
				bigIntToBytes(stateServiceTest.defaultChannelId),
				GenerateTestPrivateKey()),
		},
	)

	assert.Equal(t, errors.New("only channel signer can get latest channel state"), err)
	assert.Nil(t, reply)
}

func TestGetChannelStateNoOperationsOnThisChannelYet(t *testing.T) {
	channelData := stateServiceTest.defaultChannelData
	channelData.AuthorizedAmount = nil
	channelData.Signature = nil
	stateServiceTest.channelServiceMock.Put(
		stateServiceTest.defaultChannelKey,
		channelData,
	)
	defer stateServiceTest.channelServiceMock.Clear()

	reply, err := stateServiceTest.service.GetChannelState(
		nil,
		stateServiceTest.defaultRequest,
	)

	assert.Nil(t, err)
	expectedReply := stateServiceTest.defaultReply
	expectedReply.CurrentSignedAmount = nil
	expectedReply.CurrentSignature = nil
	expectedReply.OldNonceSignature = nil
	expectedReply.OldNonceSignedAmount = nil
	assert.Equal(t, expectedReply, reply)
<<<<<<< HEAD
}

func TestGetChannelStateBlockchainError(t *testing.T) {
	stateServiceTest.channelServiceMock.Put(
		stateServiceTest.defaultChannelKey,
		stateServiceTest.defaultChannelData,
	)
	stateServiceTest.channelServiceMock.blockchainReader.readChannelFromBlockchain =
		func(channelID *big.Int) (*blockchain.MultiPartyEscrowChannel, bool, error) {
			return nil, false, errors.New("Test error from blockchain reads")
		}
	defer cleanup()

	reply, err := stateServiceTest.service.GetChannelState(
		nil,
		stateServiceTest.defaultRequest,
	)

	assert.Nil(t, reply)
	assert.Equal(t, errors.New("channel error:Test error from blockchain reads"), err)
}

func TestGetChannelStateNoChannelInBlockchain(t *testing.T) {
	stateServiceTest.channelServiceMock.Put(
		stateServiceTest.defaultChannelKey,
		stateServiceTest.defaultChannelData,
	)
	stateServiceTest.channelServiceMock.blockchainReader.readChannelFromBlockchain =
		func(channelID *big.Int) (*blockchain.MultiPartyEscrowChannel, bool, error) {
			return nil, false, nil
		}
	defer cleanup()

	reply, err := stateServiceTest.service.GetChannelState(
		nil,
		stateServiceTest.defaultRequest,
	)

	assert.Nil(t, reply)
	assert.Equal(t, errors.New("unable to read channel details from blockchain."), err)
}

func TestGetChannelStateNonceIncrementedInBlockchainNoOldPayment(t *testing.T) {
	stateServiceTest.channelServiceMock.Put(
		stateServiceTest.defaultChannelKey,
		stateServiceTest.defaultChannelData,
	)
	blockchainChannelData := &blockchain.MultiPartyEscrowChannel{
		Recipient: stateServiceTest.senderAddress,
		Nonce:     big.NewInt(0).Sub(stateServiceTest.defaultChannelData.Nonce, big.NewInt(1)),
	}
	stateServiceTest.channelServiceMock.blockchainReader.readChannelFromBlockchain =
		func(channelID *big.Int) (*blockchain.MultiPartyEscrowChannel, bool, error) {
			return blockchainChannelData, true, nil
		}
	defer cleanup()

	reply, err := stateServiceTest.service.GetChannelState(
		nil,
		stateServiceTest.defaultRequest,
	)

	assert.Nil(t, reply)
	assert.Equal(t, errors.New("channel has different nonce in local storage and blockchain and old payment is not found in storage"), err)
}

// Claim tests are already added to escrow_test.go
=======
}
>>>>>>> f7f3aed3
<|MERGE_RESOLUTION|>--- conflicted
+++ resolved
@@ -253,7 +253,6 @@
 	expectedReply.OldNonceSignature = nil
 	expectedReply.OldNonceSignedAmount = nil
 	assert.Equal(t, expectedReply, reply)
-<<<<<<< HEAD
 }
 
 func TestGetChannelStateBlockchainError(t *testing.T) {
@@ -320,7 +319,4 @@
 	assert.Equal(t, errors.New("channel has different nonce in local storage and blockchain and old payment is not found in storage"), err)
 }
 
-// Claim tests are already added to escrow_test.go
-=======
-}
->>>>>>> f7f3aed3
+// Claim tests are already added to escrow_test.go