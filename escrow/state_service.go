--- conflicted
+++ resolved
@@ -3,14 +3,10 @@
 package escrow
 
 import (
-	"bytes"
 	"errors"
 	"fmt"
-	"github.com/ethereum/go-ethereum/accounts/abi"
-	"github.com/singnet/snet-daemon/authutils"
 	log "github.com/sirupsen/logrus"
 	"golang.org/x/net/context"
-	"math/big"
 )
 
 // PaymentChannelStateService is an implementation of PaymentChannelStateServiceServer gRPC interface
@@ -37,15 +33,11 @@
 	}).Debug("GetChannelState called")
 
 	channelID := bytesToBigInt(request.GetChannelId())
-<<<<<<< HEAD
 	signature := request.GetSignature()
 	sender, err := getSignerAddressFromMessage(bigIntToBytes(channelID), signature)
 	if err != nil {
 		return nil, errors.New("incorrect signature")
 	}
-=======
-
->>>>>>> 72533759
 	channel, ok, err := service.channelService.PaymentChannel(&PaymentChannelKey{ID: channelID})
 	if err != nil {
 		return nil, errors.New("channel error:"+err.Error())
@@ -54,33 +46,8 @@
 		return nil, fmt.Errorf("channel is not found, channelId: %v", channelID)
 	}
 
-	if err := authutils.CompareWithLatestBlockNumber(big.NewInt(int64(request.CurrentBlock))); err != nil {
-		return nil, err
-	}
-
-	message := bytes.Join([][]byte{
-		[]byte ("__get_channel_state"),
-		channelID.Bytes(),
-		abi.U256(big.NewInt(int64(request.CurrentBlock))),
-	}, nil)
-	signature := request.GetSignature()
-
-	sender, err := authutils.GetSignerAddressFromMessage(message, signature)
-	if err != nil {
-		return nil, errors.New("incorrect signature")
-	}
-
-	//TODO remove this fall back to older signature versions. this is temporary, only to enable backward compatibility with other components
 	if channel.Signer != *sender {
-		log.Infof("message does not follow the new signature standard. fall back to older signature standard")
-
-		sender, err = authutils.GetSignerAddressFromMessage(bigIntToBytes(channelID), signature)
-		if err != nil {
-			return nil, errors.New("incorrect signature")
-		}
-		if channel.Signer != *sender {
-			return nil, errors.New("only channel signer can get latest channel state")
-		}
+		return nil, errors.New("only channel signer can get latest channel state")
 	}
 
 	// check if nonce matches with blockchain or not
