--- conflicted
+++ resolved
@@ -52,19 +52,11 @@
 	return nil
 }
 
-<<<<<<< HEAD
-func (h *jobPaymentHandler) complete(err error) error {
-	if err == nil {
-		h.p.CompleteJob(h.jobAddressBytes, h.jobSignatureBytes)
-	}
-	return err
-=======
-func (h *jobPaymentHandler) completePayment() {
+func (h *jobPaymentHandler) complete() {
 	h.p.CompleteJob(h.jobAddressBytes, h.jobSignatureBytes)
 }
 
-func (h *jobPaymentHandler) completePaymentAfterError(err error) {
->>>>>>> 45fc7adb
+func (h *jobPaymentHandler) completeAfterError(err error) {
 }
 
 func (p *Processor) IsValidJobInvocation(jobAddressBytes, jobSignatureBytes []byte) bool {
