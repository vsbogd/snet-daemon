//go:generate abigen --abi ../resources/blockchain/node_modules/singularitynet-platform-contracts/abi/Agent.json --pkg blockchain --type Agent --out agent.go
//go:generate nodejs ../resources/blockchain/scripts/generateAbi.js --contract-package singularitynet-platform-contracts --contract-name MultiPartyEscrow --go-package blockchain --output-file multi_party_escrow.go

package blockchain

import (
	"bytes"
	"context"
	"crypto/ecdsa"
	"crypto/md5"
	"encoding/hex"
	"fmt"
	"math/big"

	bolt "github.com/coreos/bbolt"
	"github.com/ethereum/go-ethereum/common"
	"github.com/ethereum/go-ethereum/crypto"
	"github.com/ethereum/go-ethereum/ethclient"
	"github.com/ethereum/go-ethereum/rpc"
	"github.com/pkg/errors"
	"github.com/singnet/snet-daemon/config"
	log "github.com/sirupsen/logrus"
)

var (
	// HashPrefix32Bytes is an Ethereum signature prefix: see https://github.com/ethereum/go-ethereum/blob/bf468a81ec261745b25206b2a596eb0ee0a24a74/internal/ethapi/api.go#L361
	HashPrefix32Bytes = []byte("\x19Ethereum Signed Message:\n32")
	hashPrefix42Bytes = []byte("\x19Ethereum Signed Message:\n420x")
)

type jobInfo struct {
	jobAddressBytes   []byte
	jobSignatureBytes []byte
}

type Processor struct {
	enabled               bool
	ethClient             *ethclient.Client
	rawClient             *rpc.Client
	agent                 *Agent
	sigHasher             func([]byte) []byte
	privateKey            *ecdsa.PrivateKey
	address               string
	jobCompletionQueue    chan *jobInfo
	boltDB                *bolt.DB
	escrowContractAddress common.Address
	multiPartyEscrow      *MultiPartyEscrow
}

// NewProcessor creates a new blockchain processor
func NewProcessor(boltDB *bolt.DB) (Processor, error) {
	// TODO(aiden) accept configuration as a parameter

	p := Processor{
		jobCompletionQueue: make(chan *jobInfo, 1000),
		enabled:            config.GetBool(config.BlockchainEnabledKey),
		boltDB:             boltDB,
	}

	if !p.enabled {
		return p, nil
	}

	// Setup ethereum client
	if client, err := rpc.Dial(config.GetString(config.EthereumJsonRpcEndpointKey)); err != nil {
		return p, errors.Wrap(err, "error creating RPC client")
	} else {
		p.rawClient = client
		p.ethClient = ethclient.NewClient(client)
	}

	// TODO: if address is not in config, try to load it using network
	// configuration
	p.escrowContractAddress = common.HexToAddress(config.GetString(config.MultiPartyEscrowContractAddressKey))
	if mpe, err := NewMultiPartyEscrow(p.escrowContractAddress, p.ethClient); err != nil {
		return p, errors.Wrap(err, "error instantiating MultiPartyEscrow contract")
	} else {
		p.multiPartyEscrow = mpe
	}

	agentAddress := common.HexToAddress(config.GetString(config.AgentContractAddressKey))

	// Setup agent
	if a, err := NewAgent(agentAddress, p.ethClient); err != nil {
		return p, errors.Wrap(err, "error instantiating agent")
	} else {
		p.agent = a
	}

	// Determine "version" of agent contract and set local signature hash creator
	if bytecode, err := p.ethClient.CodeAt(context.Background(), agentAddress, nil); err != nil {
		return p, errors.Wrap(err, "error retrieving agent bytecode")
	} else {
		bcSum := md5.Sum(bytecode)

		// Compare checksum of agent with known checksum of the first version of the agent contract, which signed
		// the raw bytes of the address rather than the hex-encoded string
		if bytes.Equal(bcSum[:], []byte{244, 176, 168, 6, 74, 56, 171, 175, 38, 48, 245, 246, 189, 0, 67, 200}) {
			p.sigHasher = func(i []byte) []byte {
				return crypto.Keccak256(HashPrefix32Bytes, crypto.Keccak256(i))
			}
		} else {
			p.sigHasher = func(i []byte) []byte {
				return crypto.Keccak256(hashPrefix42Bytes, []byte(hex.EncodeToString(i)))
			}
		}
	}

	// Setup identity
	if privateKeyString := config.GetString(config.PrivateKeyKey); privateKeyString != "" {
		if privKey, err := crypto.HexToECDSA(privateKeyString); err != nil {
			return p, errors.Wrap(err, "error getting private key")
		} else {
			p.privateKey = privKey
			p.address = crypto.PubkeyToAddress(p.privateKey.PublicKey).Hex()
		}
	} else if hdwalletMnemonic := config.GetString(config.HdwalletMnemonicKey); hdwalletMnemonic != "" {
		if privKey, err := derivePrivateKey(hdwalletMnemonic, 44, 60, 0, 0, uint32(config.GetInt(config.HdwalletIndexKey))); err != nil {
			log.WithError(err).Panic("error deriving private key")
		} else {
			p.privateKey = privKey
			p.address = crypto.PubkeyToAddress(p.privateKey.PublicKey).Hex()
		}
	}

	return p, nil
}

func (processor *Processor) Enabled() (enabled bool) {
	return processor.enabled
}

func (processor *Processor) EscrowContractAddress() common.Address {
	return processor.escrowContractAddress
}

func (processor *Processor) MultiPartyEscrow() *MultiPartyEscrow {
	return processor.multiPartyEscrow
<<<<<<< HEAD
}

func (processor *Processor) Agent() *Agent {
	return processor.agent
}

func (processor *Processor) CurrentBlock() (currentBlock *big.Int, err error) {
	// We have to do a raw call because the standard method of ethClient.HeaderByNumber(ctx, nil) errors on
	// unmarshaling the response currently. See https://github.com/ethereum/go-ethereum/issues/3230
	var currentBlockHex string
	if err = processor.rawClient.CallContext(context.Background(), &currentBlockHex, "eth_blockNumber"); err != nil {
		log.WithError(err).Error("error determining current block")
		return nil, fmt.Errorf("error determining current block: %v", err)
	}

	currentBlockBytes := common.FromHex(currentBlockHex)
	currentBlock = new(big.Int).SetBytes(currentBlockBytes)

	return
=======
>>>>>>> c68f4605
}<|MERGE_RESOLUTION|>--- conflicted
+++ resolved
@@ -136,11 +136,6 @@
 
 func (processor *Processor) MultiPartyEscrow() *MultiPartyEscrow {
 	return processor.multiPartyEscrow
-<<<<<<< HEAD
-}
-
-func (processor *Processor) Agent() *Agent {
-	return processor.agent
 }
 
 func (processor *Processor) CurrentBlock() (currentBlock *big.Int, err error) {
@@ -156,6 +151,4 @@
 	currentBlock = new(big.Int).SetBytes(currentBlockBytes)
 
 	return
-=======
->>>>>>> c68f4605
 }