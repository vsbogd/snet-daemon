package handler

import (
	"fmt"
	"github.com/ethereum/go-ethereum/common"
	"github.com/singnet/snet-daemon/configuration_service"
	"github.com/singnet/snet-daemon/metrics"
	"github.com/singnet/snet-daemon/ratelimit"
	log "github.com/sirupsen/logrus"
	"golang.org/x/time/rate"
	"google.golang.org/grpc"
	"google.golang.org/grpc/codes"
	"google.golang.org/grpc/metadata"
	"google.golang.org/grpc/status"
	"math/big"
	"strings"
	"time"
)

const (
	// PaymentTypeHeader is a type of payment used to pay for a RPC call.
	// Supported types are: "escrow".
	// Note: "job" Payment type is deprecated
	PaymentTypeHeader = "snet-payment-type"
	//Client that calls the Daemon ( example can be "snet-cli","snet-dapp","snet-sdk")
	ClientTypeHeader = "snet-client-type"
	//Value is a user address , example "0x94d04332C4f5273feF69c4a52D24f42a3aF1F207"
	UserInfoHeader = "snet-user-info"
	//User Agent details set in on the server stream info
	UserAgentHeader = "user-agent"
	// PaymentChannelIDHeader is a MultiPartyEscrow contract payment channel
	// id. Value is a string containing a decimal number.
	PaymentChannelIDHeader = "snet-payment-channel-id"
	// PaymentChannelNonceHeader is a payment channel nonce value. Value is a
	// string containing a decimal number.
	PaymentChannelNonceHeader = "snet-payment-channel-nonce"
	// PaymentChannelAmountHeader is an amount of payment channel value
	// which server is authorized to withdraw after handling the RPC call.
	// Value is a string containing a decimal number.
	PaymentChannelAmountHeader = "snet-payment-channel-amount"
	// PaymentChannelSignatureHeader is a signature of the client to confirm
	// amount withdrawing authorization. Value is an array of bytes.
	PaymentChannelSignatureHeader = "snet-payment-channel-signature-bin"

	//Added for free call support in Daemon

    //The user Id of the person making the call
	FreeCallUserIdHeader = "snet-free-call-user-id"

	//Will be used to check if the Signature is still valid
	CurrentBlockNumberHeader = "snet-current-block-number"

	//Place holder to set the free call Auth Token issued
	FreeCallAuthTokenHeader = "snet-free-call-auth-token-bin"
    //Block number on when the Token was issued , to track the expiry of the token , which is ~ 1 Month
<<<<<<< HEAD
	FreeCallAuthTokenExpiryBlockNumberHeader =  "snet-free-call-token-issue-block"
=======
    FreeCallAuthTokenBlockNumberHeader =  "snet-free-call-token-expiry-block"
>>>>>>> 7ecd8dd1


)

// GrpcStreamContext contains information about gRPC call which is used to
// validate payment and pricing.
type GrpcStreamContext struct {
	MD   metadata.MD
	Info *grpc.StreamServerInfo
}

func (context *GrpcStreamContext) String() string {
	return fmt.Sprintf("{MD: %v, Info: %v", context.MD, *context.Info)
}

// Payment represents payment handler specific data which is validated
// and used to complete payment.
type Payment interface{}

// Custom gRPC codes to return to the client
const (
	// IncorrectNonce is returned to client when payment recieved contains
	// incorrect nonce value. Client may use PaymentChannelStateService to get
	// latest channel state and correct nonce value.
	IncorrectNonce codes.Code = 1000
)

// GrpcError is an error which will be returned by interceptor via gRPC
// protocol. Part of information will be returned as header metadata.
type GrpcError struct {
	// Status is a gRPC call status
	Status *status.Status
}

// Err returns error to return correct gRPC error to the caller
func (err *GrpcError) Err() error {
	if err.Status == nil {
		return nil
	}
	return err.Status.Err()
}

// String converts GrpcError to string
func (err *GrpcError) String() string {
	return fmt.Sprintf("{Status: %v}", err.Status)
}

// NewGrpcError returns new error which contains gRPC status with provided code
// and message
func NewGrpcError(code codes.Code, message string) *GrpcError {
	return &GrpcError{
		Status: status.Newf(code, message),
	}
}

// NewGrpcErrorf returns new error which contains gRPC status with provided
// code and message formed from format string and args.
func NewGrpcErrorf(code codes.Code, format string, args ...interface{}) *GrpcError {
	return &GrpcError{
		Status: status.Newf(code, format, args...),
	}
}


// PaymentHandler interface which is used by gRPC interceptor to get, validate
// and complete payment. There are two payment handler implementations so far:
// jobPaymentHandler and escrowPaymentHandler. jobPaymentHandler is depreactted.
type PaymentHandler interface {
	// Type is a content of PaymentTypeHeader field which triggers usage of the
	// payment handler.
	Type() (typ string)
	// Payment extracts payment data from gRPC request context and checks
	// validity of payment data. It returns nil if data is valid or
	// appropriate gRPC status otherwise.
	Payment(context *GrpcStreamContext) (payment Payment, err *GrpcError)
	// Complete completes payment if gRPC call was successfully proceeded by
	// service.
	Complete(payment Payment) (err *GrpcError)
	// CompleteAfterError completes payment if service returns error.
	CompleteAfterError(payment Payment, result error) (err *GrpcError)

}

type rateLimitInterceptor struct {
	rateLimiter           rate.Limiter
	messageBroadcaster    *configuration_service.MessageBroadcaster
	processRequest        int
	requestProcessingNotification chan int
}

func GrpcRateLimitInterceptor(broadcast *configuration_service.MessageBroadcaster) grpc.StreamServerInterceptor {
	interceptor := &rateLimitInterceptor{
		rateLimiter:           ratelimit.NewRateLimiter(),
		messageBroadcaster:    broadcast,
		processRequest :       configuration_service.START_PROCESSING_ANY_REQUEST,
		requestProcessingNotification: broadcast.NewSubscriber(),
	}
	go interceptor.startOrStopProcessingAnyRequests()
	return interceptor.intercept
}

func (interceptor *rateLimitInterceptor) startOrStopProcessingAnyRequests () {
	for {
		interceptor.processRequest =<- interceptor.requestProcessingNotification
	}
}

func GrpcMeteringInterceptor() grpc.StreamServerInterceptor {
	return interceptMetering
}

//Monitor requests arrived and responses sent and publish these stats for Reporting
func interceptMetering(srv interface{}, ss grpc.ServerStream, info *grpc.StreamServerInfo, handler grpc.StreamHandler) error {
	var e error
	var start time.Time
	start = time.Now()
	//Get the method name
	methodName, _ := grpc.MethodFromServerStream(ss)
	//Get the Context

	//Build common stats and use this to set request stats and response stats
	commonStats := metrics.BuildCommonStats(start, methodName)
	if context, err := getGrpcContext(ss, info); err == nil {
		setAdditionalDetails(context, commonStats)
	}

	defer func() {
		go metrics.PublishResponseStats(commonStats, time.Now().Sub(start), e)
	}()
	e = handler(srv, ss)
	if e != nil {
		log.WithError(e)
		return e
	}
	return nil
}

func (interceptor *rateLimitInterceptor) intercept(srv interface{}, ss grpc.ServerStream, info *grpc.StreamServerInfo, handler grpc.StreamHandler) error {

	if (interceptor.processRequest == configuration_service.STOP_PROCESING_ANY_REQUEST) {
		return status.New(codes.Unavailable, "No requests are currently being processed, please try again later").Err()
	}
	if !interceptor.rateLimiter.Allow() {
		log.WithField("rateLimiter.Burst()", interceptor.rateLimiter.Burst()).Info("rate limit reached, too many requests to handle")
		return status.New(codes.ResourceExhausted, "rate limiting , too many requests to handle").Err()
	}
	e := handler(srv, ss)
	if e != nil {
		log.WithError(e)
		return e
	}
	return nil
}

// GrpcStreamInterceptor returns gRPC interceptor to validate payment. If
// blockchain is disabled then noOpInterceptor is returned.
func GrpcPaymentValidationInterceptor(defaultPaymentHandler PaymentHandler, paymentHandler ...PaymentHandler) grpc.StreamServerInterceptor {
	interceptor := &paymentValidationInterceptor{
		defaultPaymentHandler: defaultPaymentHandler,
		paymentHandlers:       make(map[string]PaymentHandler),
	}

	interceptor.paymentHandlers[defaultPaymentHandler.Type()] = defaultPaymentHandler
	log.WithField("defaultPaymentType", defaultPaymentHandler.Type()).Info("Default payment handler registered")
	for _, handler := range paymentHandler {
		interceptor.paymentHandlers[handler.Type()] = handler
		log.WithField("paymentType", handler.Type()).Info("Payment handler for type registered")
	}

	return interceptor.intercept

}

type paymentValidationInterceptor struct {
	defaultPaymentHandler PaymentHandler
	paymentHandlers       map[string]PaymentHandler
}

func (interceptor *paymentValidationInterceptor) intercept(srv interface{}, ss grpc.ServerStream, info *grpc.StreamServerInfo, handler grpc.StreamHandler) (e error) {
	var err *GrpcError

	context, err := getGrpcContext(ss, info)
	if err != nil {
		return err.Err()
	}
	log.WithField("context", context).Debug("New gRPC call received")

	paymentHandler, err := interceptor.getPaymentHandler(context)
	if err != nil {
		return err.Err()
	}

	payment, err := paymentHandler.Payment(context)
	if err != nil {
		return err.Err()
	}

	defer func() {
		if r := recover(); r != nil {
			log.WithField("panicValue", r).Warn("Service handler called panic(panicValue)")
			paymentHandler.CompleteAfterError(payment, fmt.Errorf("Service handler called panic(%v)", r))
			panic("re-panic after payment handler error handling")
		} else if e == nil {
			err = paymentHandler.Complete(payment)
			if err != nil {
				// return err.Err()
				e = err.Err()
			}
		} else {
			err = paymentHandler.CompleteAfterError(payment, e)
			if err != nil {
				// return err.Err()
				e = err.Err()
			}
		}
	}()

	log.WithField("payment", payment).Debug("New payment received")

	e = handler(srv, ss)
	if e != nil {
		log.WithError(e).Warn("gRPC handler returned error")
		return e
	}

	return nil
}

func getGrpcContext(serverStream grpc.ServerStream, info *grpc.StreamServerInfo) (context *GrpcStreamContext, err *GrpcError) {
	md, ok := metadata.FromIncomingContext(serverStream.Context())
	if !ok {
		log.WithField("info", info).Error("Invalid metadata")
		return nil, NewGrpcError(codes.InvalidArgument, "missing metadata")
	}

	return &GrpcStreamContext{
		MD:   md,
		Info: info,
	}, nil
}

func (interceptor *paymentValidationInterceptor) getPaymentHandler(context *GrpcStreamContext) (handler PaymentHandler, err *GrpcError) {
	paymentTypeMd, ok := context.MD[PaymentTypeHeader]
	if !ok || len(paymentTypeMd) == 0 {
		log.WithField("defaultPaymentHandlerType", interceptor.defaultPaymentHandler.Type()).Debug("Payment type was not set by caller, return default payment handler")
		return interceptor.defaultPaymentHandler, nil
	}

	paymentType := paymentTypeMd[0]
	paymentHandler, ok := interceptor.paymentHandlers[paymentType]
	if !ok {
		log.WithField("paymentType", paymentType).Error("Unexpected payment type")
		return nil, NewGrpcErrorf(codes.InvalidArgument, "unexpected \"%v\", value: \"%v\"", PaymentTypeHeader, paymentType)
	}

	log.WithField("paymentType", paymentType).Debug("Return payment handler by type")
	return paymentHandler, nil
}

// GetBigInt gets big.Int value from gRPC metadata
func GetBigInt(md metadata.MD, key string) (value *big.Int, err *GrpcError) {
	str, err := GetSingleValue(md, key)
	if err != nil {
		return
	}

	value = big.NewInt(0)
	e := value.UnmarshalText([]byte(str))
	if e != nil {
		return nil, NewGrpcErrorf(codes.InvalidArgument, "incorrect format \"%v\": \"%v\"", key, str)
	}

	return
}

// GetBytes gets bytes array value from gRPC metadata for key with '-bin'
// suffix, internally this data is encoded as base64
func GetBytes(md metadata.MD, key string) (result []byte, err *GrpcError) {
	if !strings.HasSuffix(key, "-bin") {
		return nil, NewGrpcErrorf(codes.InvalidArgument, "incorrect binary key name \"%v\"", key)
	}

	str, err := GetSingleValue(md, key)
	if err != nil {
		return
	}

	return []byte(str), nil
}

// GetBytesFromHex gets bytes array value from gRPC metadata, bytes array is
// encoded as hex string
func GetBytesFromHex(md metadata.MD, key string) (value []byte, err *GrpcError) {
	str, err := GetSingleValue(md, key)
	if err != nil {
		return
	}
	return common.FromHex(str), nil
}

// GetSingleValue gets string value from gRPC metadata
func GetSingleValue(md metadata.MD, key string) (value string, err *GrpcError) {
	array := md.Get(key)

	if len(array) == 0 {
		return "", NewGrpcErrorf(codes.InvalidArgument, "missing \"%v\"", key)
	}

	if len(array) > 1 {
		return "", NewGrpcErrorf(codes.InvalidArgument, "too many values for key \"%v\": %v", key, array)
	}

	return array[0], nil
}

// NoOpInterceptor is a gRPC interceptor which doesn't do payment checking.
func NoOpInterceptor(srv interface{}, ss grpc.ServerStream, info *grpc.StreamServerInfo,
	handler grpc.StreamHandler) error {
	return handler(srv, ss)
}

//set Additional details on the metrics persisted , this is to keep track of how many calls were made per channel
func setAdditionalDetails(context *GrpcStreamContext, stats *metrics.CommonStats) {
	md := context.MD
	if str, err := GetSingleValue(md, ClientTypeHeader); err == nil {
		stats.ClientType = str
	}
	if str, err := GetSingleValue(md, UserInfoHeader); err == nil {
		stats.UserDetails = str
	}
	if str, err := GetSingleValue(md, UserAgentHeader); err == nil {
		stats.UserAgent = str
	}
	if str, err := GetSingleValue(md, PaymentChannelIDHeader); err == nil {
		stats.ChannelId = str
	}
	if str, err := GetSingleValue(md, FreeCallUserIdHeader); err == nil {
		stats.UserName = str
	}
	if str, err := GetSingleValue(md, PaymentTypeHeader); err == nil {
		stats.PaymentMode = str
	}
}<|MERGE_RESOLUTION|>--- conflicted
+++ resolved
@@ -53,11 +53,7 @@
 	//Place holder to set the free call Auth Token issued
 	FreeCallAuthTokenHeader = "snet-free-call-auth-token-bin"
     //Block number on when the Token was issued , to track the expiry of the token , which is ~ 1 Month
-<<<<<<< HEAD
-	FreeCallAuthTokenExpiryBlockNumberHeader =  "snet-free-call-token-issue-block"
-=======
-    FreeCallAuthTokenBlockNumberHeader =  "snet-free-call-token-expiry-block"
->>>>>>> 7ecd8dd1
+	FreeCallAuthTokenExpiryBlockNumberHeader =  "snet-free-call-token-expiry-block"
 
 
 )
